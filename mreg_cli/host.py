--- conflicted
+++ resolved
@@ -2353,37 +2353,22 @@
     """Add SSHFP record.
     """
 
-<<<<<<< HEAD
-    # Get host info or the exception if it does not exist
-    info = host_info_by_name(args.name)
-    
-=======
     # Get host info or raise exception
     info = host_info_by_name(args.name)
 
->>>>>>> 3ff109b9
     data = {
         "algorithm": args.algorithm,
         "hash_type": args.hash_type,
         "fingerprint": args.fingerprint,
-<<<<<<< HEAD
         "host": info["id"],
-=======
-        "host": info['id'],
->>>>>>> 3ff109b9
     }
 
     # Create new SSHFP record
     path = "/sshfps/"
     history.record_post(path, "", data, undoable=False)
     post(path, **data)
-<<<<<<< HEAD
     cli_info("Added SSHFP record {} for host {}"
                  .format(args.fingerprint, info["name"]), print_msg=True)
-=======
-    cli_info("Added SSHFP record {} for host {}."
-                 .format(args.fingerprint, info['name']), print_msg=True)
->>>>>>> 3ff109b9
 
 
 # Add 'sshfp_add' as a sub command to the 'host' command
